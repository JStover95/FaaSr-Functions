--- conflicted
+++ resolved
@@ -74,13 +74,9 @@
         self._validate_environment()
 
         # Setup logging
-<<<<<<< HEAD
         self.timestamp = datetime.now(UTC).strftime("%Y-%m-%d_%H-%M-%S")
-=======
-        self.timestamp = datetime.now(UTC).strftime("%Y-%m-%d_%H:%M:%S")
         self.logger = logging.getLogger(LOGGER_NAME)
         self.function_logger = logging.getLogger(FUNCTION_LOGGER_NAME)
->>>>>>> c8687f25
         self._setup_logging()
 
         self.function_statuses: dict[str, FunctionStatus] = {
@@ -121,20 +117,7 @@
 
     def _setup_logging(self):
         """Setup logging configuration"""
-<<<<<<< HEAD
-        os.makedirs("logs", exist_ok=True)
-        
-        logging.basicConfig(
-            level=logging.INFO,
-            format="%(asctime)s - %(name)s - %(levelname)s - %(message)s",
-            handlers=[
-                logging.FileHandler(self.logfile_fstr.format(timestamp=self.timestamp)),
-                logging.StreamHandler(sys.stdout),
-            ],
-        )
-=======
         # Use the existing logger configuration
->>>>>>> c8687f25
         self.logger = logging.getLogger(LOGGER_NAME)
         handler = logging.StreamHandler()
         formatter = logging.Formatter("[%(levelname)s] [%(filename)s] %(message)s")
